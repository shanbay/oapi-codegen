// Copyright 2019 DeepMap, Inc.
//
// Licensed under the Apache License, Version 2.0 (the "License");
// you may not use this file except in compliance with the License.
// You may obtain a copy of the License at
//
// http://www.apache.org/licenses/LICENSE-2.0
//
// Unless required by applicable law or agreed to in writing, software
// distributed under the License is distributed on an "AS IS" BASIS,
// WITHOUT WARRANTIES OR CONDITIONS OF ANY KIND, either express or implied.
// See the License for the specific language governing permissions and
// limitations under the License.
package main

import (
	"flag"
	"fmt"
	"io/ioutil"
	"os"
	"path"
	"path/filepath"
	"runtime/debug"
	"strings"

	"gopkg.in/yaml.v2"

	"github.com/deepmap/oapi-codegen/pkg/codegen"
	"github.com/deepmap/oapi-codegen/pkg/util"
)

func errExit(format string, args ...interface{}) {
	_, _ = fmt.Fprintf(os.Stderr, format, args...)
	os.Exit(1)
}

var (
	flagPackageName    string
	flagGenerate       string
	flagOutputFile     string
	flagIncludeTags    string
	flagExcludeTags    string
	flagTemplatesDir   string
	flagImportMapping  string
	flagExcludeSchemas string
	flagConfigFile     string
	flagAliasTypes     bool
	flagPrintVersion   bool
)

type configuration struct {
	PackageName     string            `yaml:"package"`
	GenerateTargets []string          `yaml:"generate"`
	OutputFile      string            `yaml:"output"`
	IncludeTags     []string          `yaml:"include-tags"`
	ExcludeTags     []string          `yaml:"exclude-tags"`
	TemplatesDir    string            `yaml:"templates"`
	ImportMapping   map[string]string `yaml:"import-mapping"`
	ExcludeSchemas  []string          `yaml:"exclude-schemas"`
}

func main() {

	flag.StringVar(&flagPackageName, "package", "", "The package name for generated code")
<<<<<<< HEAD
	flag.StringVar(&flagGenerate, "generate", "types,nested-types,client,server,spec",
		`Comma-separated list of code to generate; valid options: "types", "nested-types", "client", "chi-server", "server", "spec", "skip-fmt", "skip-prune"`)
=======
	flag.StringVar(&flagGenerate, "generate", "types,client,server,spec",
		`Comma-separated list of code to generate; valid options: "types", "client", "chi-server", "server", "gin", "spec", "skip-fmt", "skip-prune"`)
>>>>>>> 32316b9c
	flag.StringVar(&flagOutputFile, "o", "", "Where to output generated code, stdout is default")
	flag.StringVar(&flagIncludeTags, "include-tags", "", "Only include operations with the given tags. Comma-separated list of tags.")
	flag.StringVar(&flagExcludeTags, "exclude-tags", "", "Exclude operations that are tagged with the given tags. Comma-separated list of tags.")
	flag.StringVar(&flagTemplatesDir, "templates", "", "Path to directory containing user templates")
	flag.StringVar(&flagImportMapping, "import-mapping", "", "A dict from the external reference to golang package path")
	flag.StringVar(&flagExcludeSchemas, "exclude-schemas", "", "A comma separated list of schemas which must be excluded from generation")
	flag.StringVar(&flagConfigFile, "config", "", "a YAML config file that controls oapi-codegen behavior")
	flag.BoolVar(&flagAliasTypes, "alias-types", false, "Alias type declarations of possible")
	flag.BoolVar(&flagPrintVersion, "version", false, "when specified, print version and exit")
	flag.Parse()

	if flagPrintVersion {
		bi, ok := debug.ReadBuildInfo()
		if !ok {
			fmt.Fprintln(os.Stderr, "error reading build info")
			os.Exit(1)
		}
		fmt.Println(bi.Main.Path + "/cmd/oapi-codegen")
		fmt.Println(bi.Main.Version)
		return
	}

	if flag.NArg() < 1 {
		fmt.Println("Please specify a path to a OpenAPI 3.0 spec file")
		os.Exit(1)
	}

	cfg := configFromFlags()

	// If the package name has not been specified, we will use the name of the
	// swagger file.
	if cfg.PackageName == "" {
		path := flag.Arg(0)
		baseName := filepath.Base(path)
		// Split the base name on '.' to get the first part of the file.
		nameParts := strings.Split(baseName, ".")
		cfg.PackageName = codegen.ToCamelCase(nameParts[0])
	}

	opts := codegen.Options{
		AliasTypes: flagAliasTypes,
	}
	for _, g := range cfg.GenerateTargets {
		switch g {
		case "client":
			opts.GenerateClient = true
		case "chi-server":
			opts.GenerateChiServer = true
		case "server":
			opts.GenerateEchoServer = true
		case "gin":
			opts.GenerateGinServer = true
		case "types":
			opts.GenerateTypes = true
		case "nested-types":
			opts.GenerateNestedTypes = true
		case "spec":
			opts.EmbedSpec = true
		case "skip-fmt":
			opts.SkipFmt = true
		case "skip-prune":
			opts.SkipPrune = true
		default:
			fmt.Printf("unknown generate option %s\n", g)
			flag.PrintDefaults()
			os.Exit(1)
		}
	}

	opts.IncludeTags = cfg.IncludeTags
	opts.ExcludeTags = cfg.ExcludeTags
	opts.ExcludeSchemas = cfg.ExcludeSchemas

	if opts.GenerateEchoServer && opts.GenerateChiServer {
		errExit("can not specify both server and chi-server targets simultaneously")
	}

	swagger, err := util.LoadSwagger(flag.Arg(0))
	if err != nil {
		errExit("error loading swagger spec in %s\n: %s", flag.Arg(0), err)
	}

	templates, err := loadTemplateOverrides(cfg.TemplatesDir)
	if err != nil {
		errExit("error loading template overrides: %s\n", err)
	}
	opts.UserTemplates = templates

	opts.ImportMapping = cfg.ImportMapping

	code, err := codegen.Generate(swagger, cfg.PackageName, opts)
	if err != nil {
		errExit("error generating code: %s\n", err)
	}

	if cfg.OutputFile != "" {
		err = ioutil.WriteFile(cfg.OutputFile, []byte(code), 0644)
		if err != nil {
			errExit("error writing generated code to file: %s", err)
		}
	} else {
		fmt.Println(code)
	}
}

func loadTemplateOverrides(templatesDir string) (map[string]string, error) {
	var templates = make(map[string]string)

	if templatesDir == "" {
		return templates, nil
	}

	files, err := ioutil.ReadDir(templatesDir)
	if err != nil {
		return nil, err
	}

	for _, f := range files {
		data, err := ioutil.ReadFile(path.Join(templatesDir, f.Name()))
		if err != nil {
			return nil, err
		}
		templates[f.Name()] = string(data)
	}

	return templates, nil
}

// configFromFlags parses the flags and the config file. Anything which is
// a zerovalue in the configuration file will be replaced with the flag
// value, this means that the config file overrides flag values.
func configFromFlags() *configuration {
	var cfg configuration

	// Load the configuration file first.
	if flagConfigFile != "" {
		f, err := os.Open(flagConfigFile)
		if err != nil {
			errExit("failed to open config file with error: %v\n", err)
		}
		defer f.Close()
		err = yaml.NewDecoder(f).Decode(&cfg)
		if err != nil {
			errExit("error parsing config file: %v\n", err)
		}
	}

	if cfg.PackageName == "" {
		cfg.PackageName = flagPackageName
	}
	if cfg.GenerateTargets == nil {
		cfg.GenerateTargets = util.ParseCommandLineList(flagGenerate)
	}
	if cfg.IncludeTags == nil {
		cfg.IncludeTags = util.ParseCommandLineList(flagIncludeTags)
	}
	if cfg.ExcludeTags == nil {
		cfg.ExcludeTags = util.ParseCommandLineList(flagExcludeTags)
	}
	if cfg.TemplatesDir == "" {
		cfg.TemplatesDir = flagTemplatesDir
	}
	if cfg.ImportMapping == nil && flagImportMapping != "" {
		var err error
		cfg.ImportMapping, err = util.ParseCommandlineMap(flagImportMapping)
		if err != nil {
			errExit("error parsing import-mapping: %s\n", err)
		}
	}
	if cfg.ExcludeSchemas == nil {
		cfg.ExcludeSchemas = util.ParseCommandLineList(flagExcludeSchemas)
	}
	if cfg.OutputFile == "" {
		cfg.OutputFile = flagOutputFile
	}
	return &cfg
}<|MERGE_RESOLUTION|>--- conflicted
+++ resolved
@@ -62,13 +62,8 @@
 func main() {
 
 	flag.StringVar(&flagPackageName, "package", "", "The package name for generated code")
-<<<<<<< HEAD
 	flag.StringVar(&flagGenerate, "generate", "types,nested-types,client,server,spec",
-		`Comma-separated list of code to generate; valid options: "types", "nested-types", "client", "chi-server", "server", "spec", "skip-fmt", "skip-prune"`)
-=======
-	flag.StringVar(&flagGenerate, "generate", "types,client,server,spec",
-		`Comma-separated list of code to generate; valid options: "types", "client", "chi-server", "server", "gin", "spec", "skip-fmt", "skip-prune"`)
->>>>>>> 32316b9c
+		`Comma-separated list of code to generate; valid options: "types", "nested-types", "client", "chi-server", "server", "gin", "spec", "skip-fmt", "skip-prune"`)
 	flag.StringVar(&flagOutputFile, "o", "", "Where to output generated code, stdout is default")
 	flag.StringVar(&flagIncludeTags, "include-tags", "", "Only include operations with the given tags. Comma-separated list of tags.")
 	flag.StringVar(&flagExcludeTags, "exclude-tags", "", "Exclude operations that are tagged with the given tags. Comma-separated list of tags.")
