openapi: "3.0.1"
info:
  version: 1.0.0
  title: Test Server
  description: |
    Test cases for various issues found over time. Please add a test case for
    any bug fixed.
servers:
  - url: http://openapitest.deepmap.ai
paths:
  /ensure-everything-is-referenced:
    get:
      operationId: ensureEverythingIsReferenced
      description: |
        This endpoint exists so that components can be created in this
        spec and not be pruned
      responses:
        200:
          content:
            application/json:
              schema:
                type: object
                properties:
                  anyType1:
                    $ref: "#/components/schemas/AnyType1"
                  anyType2:
                    $ref: "#/components/schemas/AnyType2"
                  customStringType:
                    $ref: "#/components/schemas/CustomStringType"
  /issues/9:
    get:
      operationId: Issue9
      description: |
        Client params type incorrectly included for request with body and
        parameters.
      parameters:
        - name: foo
          in: query
          required: true
          schema:
            type: string
      requestBody:
        description: Optional body
        required: false
        content:
          application/json:
            schema: {}
  /issues/30/{fallthrough}:
    get:
      operationId: Issue30
    description: |
      Reserved keywords should be prefixed in variable names.
    parameters:
      - name: fallthrough
        in: path
        required: true
        schema:
          type: string
  /issues/41/{1param}:
    get:
      operationId: Issue41
      description: Parameter name starting with number
      parameters:
        - name: 1param
          in: path
          required: true
          schema:
            $ref: "#/components/schemas/5StartsWithNumber"
  /issues/127:
    get:
      operationId: Issue127
      description: |
        Make sure unsupported context types don't preempt supported types.
      responses:
        200:
          content:
            application/json:
              schema:
                $ref: "#/components/schemas/GenericObject"
            text/markdown:
              schema:
                $ref: "#/components/schemas/GenericObject"
            text/yaml:
              schema:
                $ref: "#/components/schemas/GenericObject"
            application/xml:
              schema:
                $ref: "#/components/schemas/GenericObject"
        default:
          content:
            application/json:
              schema:
                $ref: "#/components/schemas/GenericObject"
            text/markdown:
              schema:
                $ref: "#/components/schemas/GenericObject"
  /issues/185:
    get:
      operationId: Issue185
      description: |
        Type generation when optional/required properties are nullable.
      requestBody:
        content:
          application/json:
            schema:
              $ref: "#/components/schemas/NullableProperties"
  /issues/209/${str}:
    parameters:
      - $ref: '#/components/parameters/StringInPath'
    get:
      operationId: Issue209
      description: Checks if parameters are declared properly
<<<<<<< HEAD
  /lowerComponentsNameStart/:
    get:
      operationId: lowerComponentsNameStart
=======
  /issues/375:
    get:
      description: |
        Enum declaration was generated twice if the enum was in an object
        which was inside of an array.
>>>>>>> 32316b9c
      responses:
        200:
          content:
            application/json:
              schema:
<<<<<<< HEAD
                $ref: "#/components/schemas/abcSound"


=======
                $ref: "#/components/schemas/EnumInObjInArray"
>>>>>>> 32316b9c
components:
  schemas:
    GenericObject:
      type: object
    AnyType1: {}
    AnyType2:
      description: |
        AnyType2 represents any type.

        This should be an interface{}
    CustomStringType:
      type: string
      format: custom
      x-oapi-codegen-extra-tags:
        foo: bar
    NullableProperties:
      type: object
      properties:
        optional:
          type: string
          nullable: false
        optionalAndNullable:
          type: string
          nullable: true
        required:
          type: string
          nullable: false
        requiredAndNullable:
          type: string
          nullable: true
      required: [required, requiredAndNullable]
    5StartsWithNumber:
      type: object
      description: This schema name starts with a number
<<<<<<< HEAD
    abcSound:
      type: object
      properties:
        sound:
          type: object
          properties:
            uk:
              type: string
=======
    EnumInObjInArray:
      type: array
      items:
        type: object
        properties:
          val:
            type: string
            enum:
            - first
            - second
>>>>>>> 32316b9c
  parameters:
    StringInPath:
      name: str
      description: A string path parameter
      in: path
      required: true
      schema:
        type: string
  securitySchemes:
    # This security scheme has a - in it, we need to make sure the name gets
    # remapped to a valid Go id. See bug
    access-token:
      type: http
      scheme: bearer
      bearerFormat: |
        JWT-format access token.
security:
  - access-token: []
<|MERGE_RESOLUTION|>--- conflicted
+++ resolved
@@ -110,29 +110,26 @@
     get:
       operationId: Issue209
       description: Checks if parameters are declared properly
-<<<<<<< HEAD
   /lowerComponentsNameStart/:
     get:
       operationId: lowerComponentsNameStart
-=======
+      responses:
+        200:
+          content:
+            application/json:
+              schema:
+                $ref: "#/components/schemas/abcSound"
   /issues/375:
     get:
       description: |
         Enum declaration was generated twice if the enum was in an object
         which was inside of an array.
->>>>>>> 32316b9c
-      responses:
-        200:
-          content:
-            application/json:
-              schema:
-<<<<<<< HEAD
-                $ref: "#/components/schemas/abcSound"
-
-
-=======
+      responses:
+        200:
+          content:
+            application/json:
+              schema:
                 $ref: "#/components/schemas/EnumInObjInArray"
->>>>>>> 32316b9c
 components:
   schemas:
     GenericObject:
@@ -167,7 +164,6 @@
     5StartsWithNumber:
       type: object
       description: This schema name starts with a number
-<<<<<<< HEAD
     abcSound:
       type: object
       properties:
@@ -176,7 +172,6 @@
           properties:
             uk:
               type: string
-=======
     EnumInObjInArray:
       type: array
       items:
@@ -187,7 +182,6 @@
             enum:
             - first
             - second
->>>>>>> 32316b9c
   parameters:
     StringInPath:
       name: str
