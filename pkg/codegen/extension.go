package codegen

import (
	"encoding/json"
	"fmt"

	"github.com/pkg/errors"
)

const (
	extPropGoType    = "x-go-type"
	extPropOmitEmpty = "x-omitempty"
<<<<<<< HEAD
=======
	extPropExtraTags = "x-oapi-codegen-extra-tags"
>>>>>>> 5f43277f
)

func extTypeName(extPropValue interface{}) (string, error) {
	raw, ok := extPropValue.(json.RawMessage)
	if !ok {
		return "", fmt.Errorf("failed to convert type: %T", extPropValue)
	}
	var name string
	if err := json.Unmarshal(raw, &name); err != nil {
		return "", errors.Wrap(err, "failed to unmarshal json")
	}

	return name, nil
}

func extParseOmitEmpty(extPropValue interface{}) (bool, error) {
<<<<<<< HEAD

=======
>>>>>>> 5f43277f
	raw, ok := extPropValue.(json.RawMessage)
	if !ok {
		return false, fmt.Errorf("failed to convert type: %T", extPropValue)
	}

	var omitEmpty bool
	if err := json.Unmarshal(raw, &omitEmpty); err != nil {
		return false, errors.Wrap(err, "failed to unmarshal json")
	}

	return omitEmpty, nil
<<<<<<< HEAD
=======
}

func extExtraTags(extPropValue interface{}) (map[string]string, error) {
	raw, ok := extPropValue.(json.RawMessage)
	if !ok {
		return nil, fmt.Errorf("failed to convert type: %T", extPropValue)
	}
	var tags map[string]string
	if err := json.Unmarshal(raw, &tags); err != nil {
		return nil, errors.Wrap(err, "failed to unmarshal json")
	}
	return tags, nil
>>>>>>> 5f43277f
}<|MERGE_RESOLUTION|>--- conflicted
+++ resolved
@@ -10,10 +10,7 @@
 const (
 	extPropGoType    = "x-go-type"
 	extPropOmitEmpty = "x-omitempty"
-<<<<<<< HEAD
-=======
 	extPropExtraTags = "x-oapi-codegen-extra-tags"
->>>>>>> 5f43277f
 )
 
 func extTypeName(extPropValue interface{}) (string, error) {
@@ -30,10 +27,6 @@
 }
 
 func extParseOmitEmpty(extPropValue interface{}) (bool, error) {
-<<<<<<< HEAD
-
-=======
->>>>>>> 5f43277f
 	raw, ok := extPropValue.(json.RawMessage)
 	if !ok {
 		return false, fmt.Errorf("failed to convert type: %T", extPropValue)
@@ -45,8 +38,6 @@
 	}
 
 	return omitEmpty, nil
-<<<<<<< HEAD
-=======
 }
 
 func extExtraTags(extPropValue interface{}) (map[string]string, error) {
@@ -59,5 +50,4 @@
 		return nil, errors.Wrap(err, "failed to unmarshal json")
 	}
 	return tags, nil
->>>>>>> 5f43277f
 }