package codegen

import (
	"fmt"
	"strings"

	"github.com/getkin/kin-openapi/openapi3"
	"github.com/pkg/errors"
)

// This describes a Schema, a type definition.
type Schema struct {
	GoType  string // The Go type needed to represent the schema
	RefType string // If the type has a type name, this is set

	ArrayType *Schema // The schema of array element

	EnumValues map[string]string // Enum values

	Properties               []Property       // For an object, the fields with names
	HasAdditionalProperties  bool             // Whether we support additional properties
	AdditionalPropertiesType *Schema          // And if we do, their type
	AdditionalTypes          []TypeDefinition // We may need to generate auxiliary helper types, stored here

	SkipOptionalPointer bool // Some types don't need a * in front when they're optional

	Description string // The description of the element

	// The original OpenAPIv3 Schema.
	OAPISchema *openapi3.Schema
}

func (s Schema) IsRef() bool {
	return s.RefType != ""
}

func (s Schema) TypeDecl() string {
	if s.IsRef() {
		return s.RefType
	}
	return s.GoType
}

func (s *Schema) MergeProperty(p Property) error {
	// Scan all existing properties for a conflict
	for _, e := range s.Properties {
		if e.JsonFieldName == p.JsonFieldName || PropertiesEqual(e, p) {
			return errors.New(fmt.Sprintf("property '%s' already exists with a different type", e.JsonFieldName))
		}
	}
	s.Properties = append(s.Properties, p)
	return nil
}

func (s Schema) GetAdditionalTypeDefs() []TypeDefinition {
	var result []TypeDefinition
	for _, p := range s.Properties {
		result = append(result, p.Schema.GetAdditionalTypeDefs()...)
	}
	result = append(result, s.AdditionalTypes...)
	return result
}

type Property struct {
	Description    string
	JsonFieldName  string
	Schema         Schema
	Required       bool
	Nullable       bool
	ExtensionProps *openapi3.ExtensionProps
}

func (p Property) GoFieldName() string {
	return SchemaNameToTypeName(p.JsonFieldName)
}

func (p Property) GoTypeDef() string {
	typeDef := p.Schema.TypeDecl()
	if !p.Schema.SkipOptionalPointer && (!p.Required || p.Nullable) {
		typeDef = "*" + typeDef
	}
	return typeDef
}

// EnumDefinition holds type information for enum
type EnumDefinition struct {
	Schema       Schema
	TypeName     string
	ValueWrapper string
}

type Constants struct {
	// SecuritySchemeProviderNames holds all provider names for security schemes.
	SecuritySchemeProviderNames []string
	// EnumDefinitions holds type and value information for all enums
	EnumDefinitions []EnumDefinition
}

// TypeDefinition describes a Go type definition in generated code.
//
// Let's use this example schema:
// components:
//  schemas:
//    Person:
//      type: object
//      properties:
//      name:
//        type: string
type TypeDefinition struct {
	// The name of the type, eg, type <...> Person
	TypeName string

	// The name of the corresponding JSON description, as it will sometimes
	// differ due to invalid characters.
	JsonName string

	// This is the Schema wrapper is used to populate the type description
	Schema Schema
}

// ResponseTypeDefinition is an extension of TypeDefinition, specifically for
// response unmarshaling in ClientWithResponses.
type ResponseTypeDefinition struct {
	TypeDefinition
	// The content type name where this is used, eg, application/json
	ContentTypeName string

	// The type name of a response model.
	ResponseName string
}

func (t *TypeDefinition) CanAlias() bool {
	return t.Schema.IsRef() || /* actual reference */
		(t.Schema.ArrayType != nil && t.Schema.ArrayType.IsRef()) /* array to ref */
}

func PropertiesEqual(a, b Property) bool {
	return a.JsonFieldName == b.JsonFieldName && a.Schema.TypeDecl() == b.Schema.TypeDecl() && a.Required == b.Required
}

func GenerateGoSchema(sref *openapi3.SchemaRef, path []string) (Schema, error) {
	// Add a fallback value in case the sref is nil.
	// i.e. the parent schema defines a type:array, but the array has
	// no items defined. Therefore we have at least valid Go-Code.
	if sref == nil {
		return Schema{GoType: "interface{}"}, nil
	}

	schema := sref.Value

	// If Ref is set on the SchemaRef, it means that this type is actually a reference to
	// another type. We're not de-referencing, so simply use the referenced type.
	if IsGoTypeReference(sref.Ref) {
		// Convert the reference path to Go type
		refType, err := RefPathToGoType(sref.Ref)
		if err != nil {
			return Schema{}, fmt.Errorf("error turning reference (%s) into a Go type: %s",
				sref.Ref, err)
		}
		return Schema{
			GoType:      refType,
			Description: StringToGoComment(schema.Description),
		}, nil
	}

	outSchema := Schema{
		Description: StringToGoComment(schema.Description),
		OAPISchema:  schema,
	}

	// We can't support this in any meaningful way
	if schema.AnyOf != nil {
		outSchema.GoType = "interface{}"
		return outSchema, nil
	}
	// We can't support this in any meaningful way
	if schema.OneOf != nil {
		outSchema.GoType = "interface{}"
		return outSchema, nil
	}

	// AllOf is interesting, and useful. It's the union of a number of other
	// schemas. A common usage is to create a union of an object with an ID,
	// so that in a RESTful paradigm, the Create operation can return
	// (object, id), so that other operations can refer to (id)
	if schema.AllOf != nil {
		mergedSchema, err := MergeSchemas(schema.AllOf, path)
		if err != nil {
			return Schema{}, errors.Wrap(err, "error merging schemas")
		}
		mergedSchema.OAPISchema = schema
		return mergedSchema, nil
	}

	// Check for custom Go type extension
	if extension, ok := schema.Extensions[extPropGoType]; ok {
		typeName, err := extTypeName(extension)
		if err != nil {
			return outSchema, errors.Wrapf(err, "invalid value for %q", extPropGoType)
		}
		outSchema.GoType = typeName
		return outSchema, nil
	}

	// Schema type and format, eg. string / binary
	t := schema.Type
	// Handle objects and empty schemas first as a special case
	if t == "" || t == "object" {
		var outType string

		if len(schema.Properties) == 0 && !SchemaHasAdditionalProperties(schema) {
			// If the object has no properties or additional properties, we
			// have some special cases for its type.
			if t == "object" {
				// We have an object with no properties. This is a generic object
				// expressed as a map.
				outType = "map[string]interface{}"
			} else { // t == ""
				// If we don't even have the object designator, we're a completely
				// generic type.
				outType = "interface{}"
			}
			outSchema.GoType = outType
		} else {
			// We've got an object with some properties.
			for _, pName := range SortedSchemaKeys(schema.Properties) {
				p := schema.Properties[pName]
				propertyPath := append(path, pName)
				pSchema, err := GenerateGoSchema(p, propertyPath)
				if err != nil {
					return Schema{}, errors.Wrap(err, fmt.Sprintf("error generating Go schema for property '%s'", pName))
				}

				required := StringInArray(pName, schema.Required)

				if pSchema.HasAdditionalProperties && pSchema.RefType == "" {
					// If we have fields present which have additional properties,
					// but are not a pre-defined type, we need to define a type
					// for them, which will be based on the field names we followed
					// to get to the type.
					typeName := PathToTypeName(propertyPath)

					typeDef := TypeDefinition{
						TypeName: typeName,
						JsonName: strings.Join(propertyPath, "."),
						Schema:   pSchema,
					}
					pSchema.AdditionalTypes = append(pSchema.AdditionalTypes, typeDef)

					pSchema.RefType = typeName
				}
				description := ""
				if p.Value != nil {
					description = p.Value.Description
				}
				prop := Property{
					JsonFieldName:  pName,
					Schema:         pSchema,
					Required:       required,
					Description:    description,
					Nullable:       p.Value.Nullable,
					ExtensionProps: &p.Value.ExtensionProps,
				}
				outSchema.Properties = append(outSchema.Properties, prop)
			}

			outSchema.HasAdditionalProperties = SchemaHasAdditionalProperties(schema)
			outSchema.AdditionalPropertiesType = &Schema{
				GoType: "interface{}",
			}
			if schema.AdditionalProperties != nil {
				additionalSchema, err := GenerateGoSchema(schema.AdditionalProperties, path)
				if err != nil {
					return Schema{}, errors.Wrap(err, "error generating type for additional properties")
				}
				outSchema.AdditionalPropertiesType = &additionalSchema
			}

			outSchema.GoType = GenStructFromSchema(outSchema)
		}
		return outSchema, nil
	} else if len(schema.Enum) > 0 {
		err := resolveType(schema, path, &outSchema)
		if err != nil {
			return Schema{}, errors.Wrap(err, "error resolving primitive type")
		}
		enumValues := make([]string, len(schema.Enum))
		for i, enumValue := range schema.Enum {
			enumValues[i] = fmt.Sprintf("%v", enumValue)
		}

		sanitizedValues := SanitizeEnumNames(enumValues)
		outSchema.EnumValues = make(map[string]string, len(sanitizedValues))
		var constNamePath []string
		for k, v := range sanitizedValues {
			if v == "" {
				constNamePath = append(path, "Empty")
			} else {
				constNamePath = append(path, k)
			}
			outSchema.EnumValues[SchemaNameToTypeName(PathToTypeName(constNamePath))] = v
		}
		if len(path) > 1 { // handle additional type only on non-toplevel types
			typeName := SchemaNameToTypeName(PathToTypeName(path))
			typeDef := TypeDefinition{
				TypeName: typeName,
				JsonName: strings.Join(path, "."),
				Schema:   outSchema,
			}
			outSchema.AdditionalTypes = append(outSchema.AdditionalTypes, typeDef)
			outSchema.RefType = typeName
		}
		//outSchema.RefType = typeName
	} else {
		err := resolveType(schema, path, &outSchema)
		if err != nil {
			return Schema{}, errors.Wrap(err, "error resolving primitive type")
		}
	}
	return outSchema, nil
}

// resolveType resolves primitive  type or array for schema
func resolveType(schema *openapi3.Schema, path []string, outSchema *Schema) error {
	f := schema.Format
	t := schema.Type

	switch t {
	case "array":
		// For arrays, we'll get the type of the Items and throw a
		// [] in front of it.
		arrayType, err := GenerateGoSchema(schema.Items, path)
		if err != nil {
			return errors.Wrap(err, "error generating type for array")
		}
		outSchema.ArrayType = &arrayType
		outSchema.GoType = "[]" + arrayType.TypeDecl()
		additionalTypes := arrayType.GetAdditionalTypeDefs()
		// Check also types defined in array item
		if len(additionalTypes) > 0 {
			outSchema.AdditionalTypes = append(outSchema.AdditionalTypes, additionalTypes...)
		}
		outSchema.Properties = arrayType.Properties
	case "integer":
		// We default to int if format doesn't ask for something else.
		if f == "int64" {
			outSchema.GoType = "int64"
		} else if f == "int32" {
			outSchema.GoType = "int32"
		} else if f == "int16" {
			outSchema.GoType = "int16"
		} else if f == "int8" {
			outSchema.GoType = "int8"
		} else if f == "int" {
			outSchema.GoType = "int"
		} else if f == "uint64" {
			outSchema.GoType = "uint64"
		} else if f == "uint32" {
			outSchema.GoType = "uint32"
		} else if f == "uint16" {
			outSchema.GoType = "uint16"
		} else if f == "uint8" {
			outSchema.GoType = "uint8"
		} else if f == "uint" {
			outSchema.GoType = "uint"
		} else if f == "" {
			outSchema.GoType = "int"
		} else {
			return fmt.Errorf("invalid integer format: %s", f)
		}
	case "number":
		// We default to float for "number"
		if f == "double" {
			outSchema.GoType = "float64"
		} else if f == "float" || f == "" {
			outSchema.GoType = "float32"
		} else {
			return fmt.Errorf("invalid number format: %s", f)
		}
	case "boolean":
		if f != "" {
			return fmt.Errorf("invalid format (%s) for boolean", f)
		}
		outSchema.GoType = "bool"
	case "string":
		// Special case string formats here.
		switch f {
		case "byte":
			outSchema.GoType = "[]byte"
		case "email":
			outSchema.GoType = "openapi_types.Email"
		case "date":
			outSchema.GoType = "openapi_types.Date"
		case "date-time":
			outSchema.GoType = "time.Time"
		case "json":
			outSchema.GoType = "json.RawMessage"
			outSchema.SkipOptionalPointer = true
		default:
			// All unrecognized formats are simply a regular string.
			outSchema.GoType = "string"
		}
	default:
		return fmt.Errorf("unhandled Schema type: %s", t)
	}
	return nil
}

// This describes a Schema, a type definition.
type SchemaDescriptor struct {
	Fields                   []FieldDescriptor
	HasAdditionalProperties  bool
	AdditionalPropertiesType string
}

type FieldDescriptor struct {
	Required bool   // Is the schema required? If not, we'll pass by pointer
	GoType   string // The Go type needed to represent the json type.
	GoName   string // The Go compatible type name for the type
	JsonName string // The json type name for the type
	IsRef    bool   // Is this schema a reference to predefined object?
}

// Given a list of schema descriptors, produce corresponding field names with
// JSON annotations
func GenFieldsFromProperties(props []Property) []string {
	var fields []string
	for i, p := range props {
		field := ""
		// Add a comment to a field in case we have one, otherwise skip.
		if p.Description != "" {
			// Separate the comment from a previous-defined, unrelated field.
			// Make sure the actual field is separated by a newline.
			if i != 0 {
				field += "\n"
			}
			field += fmt.Sprintf("%s\n", StringToGoComment(p.Description))
		}
		field += fmt.Sprintf("    %s %s", p.GoFieldName(), p.GoTypeDef())

		// Support x-omitempty
		omitEmpty := true
		if _, ok := p.ExtensionProps.Extensions[extPropOmitEmpty]; ok {
			if extOmitEmpty, err := extParseOmitEmpty(p.ExtensionProps.Extensions[extPropOmitEmpty]); err == nil {
				omitEmpty = extOmitEmpty
			}
		}

<<<<<<< HEAD
		if p.Required || p.Nullable || !omitEmpty {
			field += fmt.Sprintf(" `json:\"%s\"`", p.JsonFieldName)
=======
		fieldTags := make(map[string]string)

		if p.Required || p.Nullable || !omitEmpty {
			fieldTags["json"] = p.JsonFieldName
>>>>>>> 5f43277f
		} else {
			fieldTags["json"] = p.JsonFieldName + ",omitempty"
		}
		if extension, ok := p.ExtensionProps.Extensions[extPropExtraTags]; ok {
			if tags, err := extExtraTags(extension); err == nil {
				keys := SortedStringKeys(tags)
				for _, k := range keys {
					fieldTags[k] = tags[k]
				}
			}
		}
		// Convert the fieldTags map into Go field annotations.
		keys := SortedStringKeys(fieldTags)
		tags := make([]string, len(keys))
		for i, k := range keys {
			tags[i] = fmt.Sprintf(`%s:"%s"`, k, fieldTags[k])
		}
		field += "`" + strings.Join(tags, " ") + "`"
		fields = append(fields, field)
	}
	return fields
}

func GenStructFromSchema(schema Schema) string {
	// Start out with struct {
	objectParts := []string{"struct {"}
	// Append all the field definitions
	objectParts = append(objectParts, GenFieldsFromProperties(schema.Properties)...)
	// Close the struct
	if schema.HasAdditionalProperties {
		addPropsType := schema.AdditionalPropertiesType.GoType
		if schema.AdditionalPropertiesType.RefType != "" {
			addPropsType = schema.AdditionalPropertiesType.RefType
		}

		objectParts = append(objectParts,
			fmt.Sprintf("AdditionalProperties map[string]%s `json:\"-\"`", addPropsType))
	}
	objectParts = append(objectParts, "}")
	return strings.Join(objectParts, "\n")
}

// Merge all the fields in the schemas supplied into one giant schema.
func MergeSchemas(allOf []*openapi3.SchemaRef, path []string) (Schema, error) {
	var outSchema Schema
	for _, schemaOrRef := range allOf {
		ref := schemaOrRef.Ref

		var refType string
		var err error
		if IsGoTypeReference(ref) {
			refType, err = RefPathToGoType(ref)
			if err != nil {
				return Schema{}, errors.Wrap(err, "error converting reference path to a go type")
			}
		}

		schema, err := GenerateGoSchema(schemaOrRef, path)
		if err != nil {
			return Schema{}, errors.Wrap(err, "error generating Go schema in allOf")
		}
		schema.RefType = refType

		for _, p := range schema.Properties {
			err = outSchema.MergeProperty(p)
			if err != nil {
				return Schema{}, errors.Wrap(err, "error merging properties")
			}
		}

		if schema.HasAdditionalProperties {
			if outSchema.HasAdditionalProperties {
				// Both this schema, and the aggregate schema have additional
				// properties, they must match.
				if schema.AdditionalPropertiesType.TypeDecl() != outSchema.AdditionalPropertiesType.TypeDecl() {
					return Schema{}, errors.New("additional properties in allOf have incompatible types")
				}
			} else {
				// We're switching from having no additional properties to having
				// them
				outSchema.HasAdditionalProperties = true
				outSchema.AdditionalPropertiesType = schema.AdditionalPropertiesType
			}
		}
	}

	// Now, we generate the struct which merges together all the fields.
	var err error
	outSchema.GoType, err = GenStructFromAllOf(allOf, path)
	if err != nil {
		return Schema{}, errors.Wrap(err, "unable to generate aggregate type for AllOf")
	}
	return outSchema, nil
}

// This function generates an object that is the union of the objects in the
// input array. In the case of Ref objects, we use an embedded struct, otherwise,
// we inline the fields.
func GenStructFromAllOf(allOf []*openapi3.SchemaRef, path []string) (string, error) {
	// Start out with struct {
	objectParts := []string{"struct {"}
	for _, schemaOrRef := range allOf {
		ref := schemaOrRef.Ref
		if IsGoTypeReference(ref) {
			// We have a referenced type, we will generate an inlined struct
			// member.
			// struct {
			//   InlinedMember
			//   ...
			// }
			goType, err := RefPathToGoType(ref)
			if err != nil {
				return "", err
			}
			objectParts = append(objectParts,
				fmt.Sprintf("   // Embedded struct due to allOf(%s)", ref))
			objectParts = append(objectParts,
				fmt.Sprintf("   %s `yaml:\",inline\"`", goType))
		} else {
			// Inline all the fields from the schema into the output struct,
			// just like in the simple case of generating an object.
			goSchema, err := GenerateGoSchema(schemaOrRef, path)
			if err != nil {
				return "", err
			}
			objectParts = append(objectParts, "   // Embedded fields due to inline allOf schema")
			objectParts = append(objectParts, GenFieldsFromProperties(goSchema.Properties)...)

			if goSchema.HasAdditionalProperties {
				addPropsType := goSchema.AdditionalPropertiesType.GoType
				if goSchema.AdditionalPropertiesType.RefType != "" {
					addPropsType = goSchema.AdditionalPropertiesType.RefType
				}

				additionalPropertiesPart := fmt.Sprintf("AdditionalProperties map[string]%s `json:\"-\"`", addPropsType)
				if !StringInArray(additionalPropertiesPart, objectParts) {
					objectParts = append(objectParts, additionalPropertiesPart)
				}
			}
		}
	}
	objectParts = append(objectParts, "}")
	return strings.Join(objectParts, "\n"), nil
}

// This constructs a Go type for a parameter, looking at either the schema or
// the content, whichever is available
func paramToGoType(param *openapi3.Parameter, path []string) (Schema, error) {
	if param.Content == nil && param.Schema == nil {
		return Schema{}, fmt.Errorf("parameter '%s' has no schema or content", param.Name)
	}

	// We can process the schema through the generic schema processor
	if param.Schema != nil {
		return GenerateGoSchema(param.Schema, path)
	}

	// At this point, we have a content type. We know how to deal with
	// application/json, but if multiple formats are present, we can't do anything,
	// so we'll return the parameter as a string, not bothering to decode it.
	if len(param.Content) > 1 {
		return Schema{
			GoType:      "string",
			Description: StringToGoComment(param.Description),
		}, nil
	}

	// Otherwise, look for application/json in there
	mt, found := param.Content["application/json"]
	if !found {
		// If we don't have json, it's a string
		return Schema{
			GoType:      "string",
			Description: StringToGoComment(param.Description),
		}, nil
	}

	// For json, we go through the standard schema mechanism
	return GenerateGoSchema(mt.Schema, path)
}<|MERGE_RESOLUTION|>--- conflicted
+++ resolved
@@ -299,16 +299,6 @@
 				constNamePath = append(path, k)
 			}
 			outSchema.EnumValues[SchemaNameToTypeName(PathToTypeName(constNamePath))] = v
-		}
-		if len(path) > 1 { // handle additional type only on non-toplevel types
-			typeName := SchemaNameToTypeName(PathToTypeName(path))
-			typeDef := TypeDefinition{
-				TypeName: typeName,
-				JsonName: strings.Join(path, "."),
-				Schema:   outSchema,
-			}
-			outSchema.AdditionalTypes = append(outSchema.AdditionalTypes, typeDef)
-			outSchema.RefType = typeName
 		}
 		//outSchema.RefType = typeName
 	} else {
@@ -446,15 +436,10 @@
 			}
 		}
 
-<<<<<<< HEAD
-		if p.Required || p.Nullable || !omitEmpty {
-			field += fmt.Sprintf(" `json:\"%s\"`", p.JsonFieldName)
-=======
 		fieldTags := make(map[string]string)
 
 		if p.Required || p.Nullable || !omitEmpty {
 			fieldTags["json"] = p.JsonFieldName
->>>>>>> 5f43277f
 		} else {
 			fieldTags["json"] = p.JsonFieldName + ",omitempty"
 		}
